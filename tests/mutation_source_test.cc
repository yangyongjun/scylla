/*
 * Copyright (C) 2015 ScyllaDB
 */

/*
 * This file is part of Scylla.
 *
 * Scylla is free software: you can redistribute it and/or modify
 * it under the terms of the GNU Affero General Public License as published by
 * the Free Software Foundation, either version 3 of the License, or
 * (at your option) any later version.
 *
 * Scylla is distributed in the hope that it will be useful,
 * but WITHOUT ANY WARRANTY; without even the implied warranty of
 * MERCHANTABILITY or FITNESS FOR A PARTICULAR PURPOSE.  See the
 * GNU General Public License for more details.
 *
 * You should have received a copy of the GNU General Public License
 * along with Scylla.  If not, see <http://www.gnu.org/licenses/>.
 */

#include <set>
#include <boost/test/unit_test.hpp>
#include "partition_slice_builder.hh"
#include "schema_builder.hh"
#include "mutation_source_test.hh"
#include "counters.hh"
#include "simple_schema.hh"
#include "flat_mutation_reader.hh"
#include "flat_mutation_reader_assertions.hh"
#include "mutation_query.hh"
#include "mutation_rebuilder.hh"
#include "random-utils.hh"
#include "cql3/cql3_type.hh"
#include <boost/algorithm/string/join.hpp>

// partitions must be sorted by decorated key
static void require_no_token_duplicates(const std::vector<mutation>& partitions) {
    std::experimental::optional<dht::token> last_token;
    for (auto&& p : partitions) {
        const dht::decorated_key& key = p.decorated_key();
        if (last_token && key.token() == *last_token) {
            BOOST_FAIL("token duplicate detected");
        }
        last_token = key.token();
    }
}

static api::timestamp_type new_timestamp() {
    static thread_local api::timestamp_type ts = api::min_timestamp;
    return ts++;
}

static void test_streamed_mutation_forwarding_is_consistent_with_slicing(populate_fn populate) {
    BOOST_TEST_MESSAGE(__PRETTY_FUNCTION__);

    // Generates few random mutations and row slices and verifies that using
    // fast_forward_to() over the slices gives the same mutations as using those
    // slices in partition_slice without forwarding.

    random_mutation_generator gen(random_mutation_generator::generate_counters::no);

    for (int i = 0; i < 10; ++i) {
        mutation m = gen();

        std::vector<query::clustering_range> ranges = gen.make_random_ranges(10);
        auto prange = dht::partition_range::make_singular(m.decorated_key());
        query::partition_slice full_slice = partition_slice_builder(*m.schema()).build();
        query::partition_slice slice_with_ranges = partition_slice_builder(*m.schema())
            .with_ranges(ranges)
            .build();

        BOOST_TEST_MESSAGE(format("ranges: {}", ranges));

        mutation_source ms = populate(m.schema(), {m});

        flat_mutation_reader sliced_reader =
            ms.make_reader(m.schema(), prange, slice_with_ranges);

        flat_mutation_reader fwd_reader =
            ms.make_reader(m.schema(), prange, full_slice, default_priority_class(), nullptr, streamed_mutation::forwarding::yes);

        stdx::optional<mutation_rebuilder> builder{};
        struct consumer {
            schema_ptr _s;
            stdx::optional<mutation_rebuilder>& _builder;
            consumer(schema_ptr s, stdx::optional<mutation_rebuilder>& builder)
                : _s(std::move(s))
                , _builder(builder) { }

            void consume_new_partition(const dht::decorated_key& dk) {
                assert(!_builder);
                _builder = mutation_rebuilder(dk, std::move(_s));
            }

            stop_iteration consume(tombstone t) {
                assert(_builder);
                return _builder->consume(t);
            }

            stop_iteration consume(range_tombstone&& rt) {
                assert(_builder);
                return _builder->consume(std::move(rt));
            }

            stop_iteration consume(static_row&& sr) {
                assert(_builder);
                return _builder->consume(std::move(sr));
            }

            stop_iteration consume(clustering_row&& cr) {
                assert(_builder);
                return _builder->consume(std::move(cr));
            }

            stop_iteration consume_end_of_partition() {
                assert(_builder);
                return stop_iteration::yes;
            }

            void consume_end_of_stream() { }
        };
        fwd_reader.consume(consumer(m.schema(), builder), db::no_timeout).get0();
        BOOST_REQUIRE(bool(builder));
        for (auto&& range : ranges) {
            BOOST_TEST_MESSAGE(format("fwd {}", range));
            fwd_reader.fast_forward_to(position_range(range), db::no_timeout).get();
            fwd_reader.consume(consumer(m.schema(), builder), db::no_timeout).get0();
        }
        mutation_opt fwd_m = builder->consume_end_of_stream();
        BOOST_REQUIRE(bool(fwd_m));

        mutation_opt sliced_m = read_mutation_from_flat_mutation_reader(sliced_reader, db::no_timeout).get0();
        BOOST_REQUIRE(bool(sliced_m));
        assert_that(*sliced_m).is_equal_to(*fwd_m, slice_with_ranges.row_ranges(*m.schema(), m.key()));
    }
}

static void test_streamed_mutation_forwarding_guarantees(populate_fn populate) {
    BOOST_TEST_MESSAGE(__PRETTY_FUNCTION__);

    simple_schema table;
    schema_ptr s = table.schema();

    // mutation will include odd keys
    auto contains_key = [] (int i) {
        return i % 2 == 1;
    };

    const int n_keys = 1001;
    assert(!contains_key(n_keys - 1)); // so that we can form a range with position greater than all keys

    mutation m(s, table.make_pkey());
    std::vector<clustering_key> keys;
    for (int i = 0; i < n_keys; ++i) {
        keys.push_back(table.make_ckey(i));
        if (contains_key(i)) {
            table.add_row(m, keys.back(), "value");
        }
    }

    table.add_static_row(m, "static_value");

    mutation_source ms = populate(s, std::vector<mutation>({m}));

    auto new_stream = [&ms, s, &m] () -> flat_reader_assertions {
        BOOST_TEST_MESSAGE("Creating new streamed_mutation");
        auto res = assert_that(ms.make_reader(s,
            query::full_partition_range,
            s->full_slice(),
            default_priority_class(),
            nullptr,
            streamed_mutation::forwarding::yes));
        res.produces_partition_start(m.decorated_key());
        return std::move(res);
    };

    auto verify_range = [&] (flat_reader_assertions& sm, int start, int end) {
        sm.fast_forward_to(keys[start], keys[end]);

        for (; start < end; ++start) {
            if (!contains_key(start)) {
                BOOST_TEST_MESSAGE(format("skip {:d}", start));
                continue;
            }
            sm.produces_row_with_key(keys[start]);
        }
        sm.produces_end_of_stream();
    };

    // Test cases start here

    {
        auto sm = new_stream();
        sm.produces_static_row();
        sm.produces_end_of_stream();
    }

    {
        auto sm = new_stream();
        sm.fast_forward_to(position_range(query::full_clustering_range));
        for (int i = 0; i < n_keys; ++i) {
            if (contains_key(i)) {
                sm.produces_row_with_key(keys[i]);
            }
        }
        sm.produces_end_of_stream();
    }

    {
        auto sm = new_stream();
        verify_range(sm, 0, 1);
        verify_range(sm, 1, 2);
        verify_range(sm, 2, 4);
        verify_range(sm, 7, 7);
        verify_range(sm, 7, 9);
        verify_range(sm, 11, 15);
        verify_range(sm, 21, 32);
        verify_range(sm, 132, 200);
        verify_range(sm, 300, n_keys - 1);
    }

    // Skip before EOS
    {
        auto sm = new_stream();
        sm.fast_forward_to(keys[0], keys[4]);
        sm.produces_row_with_key(keys[1]);
        sm.fast_forward_to(keys[5], keys[8]);
        sm.produces_row_with_key(keys[5]);
        sm.produces_row_with_key(keys[7]);
        sm.produces_end_of_stream();
        sm.fast_forward_to(keys[9], keys[12]);
        sm.fast_forward_to(keys[12], keys[13]);
        sm.fast_forward_to(keys[13], keys[13]);
        sm.produces_end_of_stream();
        sm.fast_forward_to(keys[13], keys[16]);
        sm.produces_row_with_key(keys[13]);
        sm.produces_row_with_key(keys[15]);
        sm.produces_end_of_stream();
    }

    {
        auto sm = new_stream();
        verify_range(sm, n_keys - 2, n_keys - 1);
    }

    {
        auto sm = new_stream();
        verify_range(sm, 0, n_keys - 1);
    }

    // Few random ranges
    std::default_random_engine rnd;
    std::uniform_int_distribution<int> key_dist{0, n_keys - 1};
    for (int i = 0; i < 10; ++i) {
        std::vector<int> indices;
        const int n_ranges = 7;
        for (int j = 0; j < n_ranges * 2; ++j) {
            indices.push_back(key_dist(rnd));
        }
        std::sort(indices.begin(), indices.end());

        auto sm = new_stream();
        for (int j = 0; j < n_ranges; ++j) {
            verify_range(sm, indices[j*2], indices[j*2 + 1]);
        }
    }
}

// Reproduces https://github.com/scylladb/scylla/issues/2733
static void test_fast_forwarding_across_partitions_to_empty_range(populate_fn populate) {
    BOOST_TEST_MESSAGE(__PRETTY_FUNCTION__);

    simple_schema table;
    schema_ptr s = table.schema();

    std::vector<mutation> partitions;

    const unsigned ckeys_per_part = 100;
    auto keys = table.make_pkeys(10);

    auto missing_key = keys[3];
    keys.erase(keys.begin() + 3);

    auto key_after_all = keys.back();
    keys.erase(keys.begin() + (keys.size() - 1));

    unsigned next_ckey = 0;

    for (auto&& key : keys) {
        mutation m(s, key);
        sstring val(sstring::initialized_later(), 1024);
        for (auto i : boost::irange(0u, ckeys_per_part)) {
            table.add_row(m, table.make_ckey(next_ckey + i), val);
        }
        next_ckey += ckeys_per_part;
        partitions.push_back(m);
    }

    mutation_source ms = populate(s, partitions);

    auto pr = dht::partition_range::make({keys[0]}, {keys[1]});
    auto rd = assert_that(ms.make_reader(s,
        pr,
        s->full_slice(),
        default_priority_class(),
        nullptr,
        streamed_mutation::forwarding::no,
        mutation_reader::forwarding::yes));

    rd.fill_buffer().get();
    BOOST_REQUIRE(rd.is_buffer_full()); // if not, increase n_ckeys
    rd.produces_partition_start(keys[0])
        .produces_row_with_key(table.make_ckey(0))
        .produces_row_with_key(table.make_ckey(1));
    // ...don't finish consumption to leave the reader in the middle of partition

    pr = dht::partition_range::make({missing_key}, {missing_key});
    rd.fast_forward_to(pr);

    rd.produces_end_of_stream();

    pr = dht::partition_range::make({keys[3]}, {keys[3]});
    rd.fast_forward_to(pr)
        .produces_partition_start(keys[3])
        .produces_row_with_key(table.make_ckey(ckeys_per_part * 3))
        .produces_row_with_key(table.make_ckey(ckeys_per_part * 3 + 1));

    rd.next_partition();
    rd.produces_end_of_stream();

    pr = dht::partition_range::make_starting_with({keys[keys.size() - 1]});
    rd.fast_forward_to(pr)
        .produces_partition_start(keys.back())
        .produces_row_with_key(table.make_ckey(ckeys_per_part * (keys.size() - 1)));

    // ...don't finish consumption to leave the reader in the middle of partition

    pr = dht::partition_range::make({key_after_all}, {key_after_all});
    rd.fast_forward_to(pr)
        .produces_end_of_stream();
}

static void test_streamed_mutation_slicing_returns_only_relevant_tombstones(populate_fn populate) {
    BOOST_TEST_MESSAGE(__PRETTY_FUNCTION__);

    simple_schema table;
    schema_ptr s = table.schema();

    mutation m(s, table.make_pkey());

    std::vector<clustering_key> keys;
    for (int i = 0; i < 20; ++i) {
        keys.push_back(table.make_ckey(i));
    }

    auto rt1 = table.delete_range(m, query::clustering_range::make(
        query::clustering_range::bound(keys[0], true),
        query::clustering_range::bound(keys[1], true)
    ));

    table.add_row(m, keys[2], "value");

    auto rt2 = table.delete_range(m, query::clustering_range::make(
        query::clustering_range::bound(keys[3], true),
        query::clustering_range::bound(keys[4], true)
    ));

    table.add_row(m, keys[5], "value");

    auto rt3 = table.delete_range(m, query::clustering_range::make(
        query::clustering_range::bound(keys[6], true),
        query::clustering_range::bound(keys[7], true)
    ));

    table.add_row(m, keys[8], "value");

    auto rt4 = table.delete_range(m, query::clustering_range::make(
        query::clustering_range::bound(keys[9], true),
        query::clustering_range::bound(keys[10], true)
    ));

    auto rt5 = table.delete_range(m, query::clustering_range::make(
        query::clustering_range::bound(keys[11], true),
        query::clustering_range::bound(keys[12], true)
    ));

    table.add_row(m, keys[10], "value");

    auto pr = dht::partition_range::make_singular(m.decorated_key());
    mutation_source ms = populate(s, std::vector<mutation>({m}));

    {
        auto slice = partition_slice_builder(*s)
            .with_range(query::clustering_range::make(
                query::clustering_range::bound(keys[2], true),
                query::clustering_range::bound(keys[2], true)
            ))
            .with_range(query::clustering_range::make(
                query::clustering_range::bound(keys[7], true),
                query::clustering_range::bound(keys[9], true)
            ))
            .build();

        auto rd = assert_that(ms.make_reader(s, pr, slice));

        rd.produces_partition_start(m.decorated_key());
        rd.produces_row_with_key(keys[2]);
        rd.produces_range_tombstone(rt3, slice.row_ranges(*s, m.key()));
        rd.produces_row_with_key(keys[8]);
        rd.produces_range_tombstone(rt4, slice.row_ranges(*s, m.key()));
        rd.produces_partition_end();
        rd.produces_end_of_stream();
    }

    {
        auto slice = partition_slice_builder(*s)
            .with_range(query::clustering_range::make(
                query::clustering_range::bound(keys[7], true),
                query::clustering_range::bound(keys[9], true)
            ))
            .build();

        auto rd = assert_that(ms.make_reader(s, pr, slice));

        rd.produces_partition_start(m.decorated_key())
            .produces_range_tombstone(rt3, slice.row_ranges(*s, m.key()))
            .produces_row_with_key(keys[8])
            .produces_range_tombstone(rt4, slice.row_ranges(*s, m.key()))
            .produces_partition_end()
            .produces_end_of_stream();
    }
}

static void test_streamed_mutation_forwarding_across_range_tombstones(populate_fn populate) {
    BOOST_TEST_MESSAGE(__PRETTY_FUNCTION__);

    simple_schema table;
    schema_ptr s = table.schema();

    mutation m(s, table.make_pkey());

    std::vector<clustering_key> keys;
    for (int i = 0; i < 20; ++i) {
        keys.push_back(table.make_ckey(i));
    }

    auto rt1 = table.delete_range(m, query::clustering_range::make(
        query::clustering_range::bound(keys[0], true),
        query::clustering_range::bound(keys[1], false)
    ));

    table.add_row(m, keys[2], "value");

    auto rt2 = table.delete_range(m, query::clustering_range::make(
        query::clustering_range::bound(keys[3], true),
        query::clustering_range::bound(keys[6], true)
    ));

    table.add_row(m, keys[4], "value");

    auto rt3 = table.delete_range(m, query::clustering_range::make(
        query::clustering_range::bound(keys[7], true),
        query::clustering_range::bound(keys[8], true)
    ));

    auto rt4 = table.delete_range(m, query::clustering_range::make(
        query::clustering_range::bound(keys[9], true),
        query::clustering_range::bound(keys[10], true)
    ));

    auto rt5 = table.delete_range(m, query::clustering_range::make(
        query::clustering_range::bound(keys[11], true),
        query::clustering_range::bound(keys[13], true)
    ));

    mutation_source ms = populate(s, std::vector<mutation>({m}));
    auto rd = assert_that(ms.make_reader(s,
        query::full_partition_range,
        s->full_slice(),
        default_priority_class(),
        nullptr,
        streamed_mutation::forwarding::yes));
    rd.produces_partition_start(m.decorated_key());
    rd.fast_forward_to(position_range(query::clustering_range::make(
        query::clustering_range::bound(keys[1], true),
        query::clustering_range::bound(keys[2], true)
    )));

    rd.produces_row_with_key(keys[2]);

    rd.fast_forward_to(position_range(query::clustering_range::make(
        query::clustering_range::bound(keys[4], true),
        query::clustering_range::bound(keys[8], false)
    )));

    rd.produces_range_tombstone(rt2);
    rd.produces_row_with_key(keys[4]);
    rd.produces_range_tombstone(rt3);

    rd.fast_forward_to(position_range(query::clustering_range::make(
        query::clustering_range::bound(keys[10], true),
        query::clustering_range::bound(keys[12], false)
    )));

    rd.produces_range_tombstone(rt4);
    rd.produces_range_tombstone(rt5);
    rd.produces_end_of_stream();

    rd.fast_forward_to(position_range(query::clustering_range::make(
        query::clustering_range::bound(keys[14], true),
        query::clustering_range::bound(keys[15], false)
    )));

    rd.produces_end_of_stream();

    rd.fast_forward_to(position_range(query::clustering_range::make(
        query::clustering_range::bound(keys[15], true),
        query::clustering_range::bound(keys[16], false)
    )));

    rd.produces_end_of_stream();
}

static void test_range_queries(populate_fn populate) {
    BOOST_TEST_MESSAGE("Testing range queries");

    auto s = schema_builder("ks", "cf")
        .with_column("key", bytes_type, column_kind::partition_key)
        .with_column("v", bytes_type)
        .build();

    auto make_partition_mutation = [s] (bytes key) -> mutation {
        mutation m(s, partition_key::from_single_value(*s, key));
        m.set_clustered_cell(clustering_key::make_empty(), "v", data_value(bytes("v1")), 1);
        return m;
    };

    int partition_count = 300;

    auto keys = make_local_keys(partition_count, s);

    std::vector<mutation> partitions;
    for (int i = 0; i < partition_count; ++i) {
        partitions.emplace_back(
            make_partition_mutation(to_bytes(keys[i])));
    }

    std::sort(partitions.begin(), partitions.end(), mutation_decorated_key_less_comparator());
    require_no_token_duplicates(partitions);

    dht::decorated_key key_before_all = partitions.front().decorated_key();
    partitions.erase(partitions.begin());

    dht::decorated_key key_after_all = partitions.back().decorated_key();
    partitions.pop_back();

    auto ds = populate(s, partitions);

    auto test_slice = [&] (dht::partition_range r) {
        BOOST_TEST_MESSAGE(format("Testing range {}", r));
        assert_that(ds.make_reader(s, r))
            .produces(slice(partitions, r))
            .produces_end_of_stream();
    };

    auto inclusive_token_range = [&] (size_t start, size_t end) {
        return dht::partition_range::make(
            {dht::ring_position::starting_at(partitions[start].token())},
            {dht::ring_position::ending_at(partitions[end].token())});
    };

    test_slice(dht::partition_range::make(
        {key_before_all, true}, {partitions.front().decorated_key(), true}));

    test_slice(dht::partition_range::make(
        {key_before_all, false}, {partitions.front().decorated_key(), true}));

    test_slice(dht::partition_range::make(
        {key_before_all, false}, {partitions.front().decorated_key(), false}));

    test_slice(dht::partition_range::make(
        {dht::ring_position::starting_at(key_before_all.token())},
        {dht::ring_position::ending_at(partitions.front().token())}));

    test_slice(dht::partition_range::make(
        {dht::ring_position::ending_at(key_before_all.token())},
        {dht::ring_position::ending_at(partitions.front().token())}));

    test_slice(dht::partition_range::make(
        {dht::ring_position::ending_at(key_before_all.token())},
        {dht::ring_position::starting_at(partitions.front().token())}));

    test_slice(dht::partition_range::make(
        {partitions.back().decorated_key(), true}, {key_after_all, true}));

    test_slice(dht::partition_range::make(
        {partitions.back().decorated_key(), true}, {key_after_all, false}));

    test_slice(dht::partition_range::make(
        {partitions.back().decorated_key(), false}, {key_after_all, false}));

    test_slice(dht::partition_range::make(
        {dht::ring_position::starting_at(partitions.back().token())},
        {dht::ring_position::ending_at(key_after_all.token())}));

    test_slice(dht::partition_range::make(
        {dht::ring_position::starting_at(partitions.back().token())},
        {dht::ring_position::starting_at(key_after_all.token())}));

    test_slice(dht::partition_range::make(
        {dht::ring_position::ending_at(partitions.back().token())},
        {dht::ring_position::starting_at(key_after_all.token())}));

    test_slice(dht::partition_range::make(
        {partitions[0].decorated_key(), false},
        {partitions[1].decorated_key(), true}));

    test_slice(dht::partition_range::make(
        {partitions[0].decorated_key(), true},
        {partitions[1].decorated_key(), false}));

    test_slice(dht::partition_range::make(
        {partitions[1].decorated_key(), true},
        {partitions[3].decorated_key(), false}));

    test_slice(dht::partition_range::make(
        {partitions[1].decorated_key(), false},
        {partitions[3].decorated_key(), true}));

    test_slice(dht::partition_range::make_ending_with(
        {partitions[3].decorated_key(), true}));

    test_slice(dht::partition_range::make_starting_with(
        {partitions[partitions.size() - 4].decorated_key(), true}));

    test_slice(inclusive_token_range(0, 0));
    test_slice(inclusive_token_range(1, 1));
    test_slice(inclusive_token_range(2, 4));
    test_slice(inclusive_token_range(127, 128));
    test_slice(inclusive_token_range(128, 128));
    test_slice(inclusive_token_range(128, 129));
    test_slice(inclusive_token_range(127, 129));
    test_slice(inclusive_token_range(partitions.size() - 1, partitions.size() - 1));

    test_slice(inclusive_token_range(0, partitions.size() - 1));
    test_slice(inclusive_token_range(0, partitions.size() - 2));
    test_slice(inclusive_token_range(0, partitions.size() - 3));
    test_slice(inclusive_token_range(0, partitions.size() - 128));

    test_slice(inclusive_token_range(1, partitions.size() - 1));
    test_slice(inclusive_token_range(2, partitions.size() - 1));
    test_slice(inclusive_token_range(3, partitions.size() - 1));
    test_slice(inclusive_token_range(128, partitions.size() - 1));
}

void test_all_data_is_read_back(populate_fn populate) {
    BOOST_TEST_MESSAGE(__PRETTY_FUNCTION__);

    for_each_mutation([&populate] (const mutation& m) mutable {
        auto ms = populate(m.schema(), {m});
        mutation copy(m);
        copy.partition().compact_for_compaction(*copy.schema(), always_gc, gc_clock::now());
        assert_that(ms.make_reader(m.schema())).produces_compacted(copy);
    });
}

void test_mutation_reader_fragments_have_monotonic_positions(populate_fn populate) {
    BOOST_TEST_MESSAGE(__PRETTY_FUNCTION__);

    for_each_mutation([] (const mutation& m) {
        auto rd = flat_mutation_reader_from_mutations({m});
        assert_that(std::move(rd)).has_monotonic_positions();
    });
}

static void test_date_tiered_clustering_slicing(populate_fn populate) {
    BOOST_TEST_MESSAGE(__PRETTY_FUNCTION__);

    simple_schema ss;

    auto s = schema_builder(ss.schema())
        .set_compaction_strategy(sstables::compaction_strategy_type::date_tiered)
        .build();

    auto pkey = ss.make_pkey();

    mutation m1(s, pkey);
    ss.add_static_row(m1, "s");
    m1.partition().apply(ss.new_tombstone());
    ss.add_row(m1, ss.make_ckey(0), "v1");

    mutation_source ms = populate(s, {m1});

    // query row outside the range of existing rows to exercise sstable clustering key filter
    {
        auto slice = partition_slice_builder(*s)
            .with_range(ss.make_ckey_range(1, 2))
            .build();
        auto prange = dht::partition_range::make_singular(pkey);
        assert_that(ms.make_reader(s, prange, slice))
            .produces(m1, slice.row_ranges(*s, pkey.key()))
            .produces_end_of_stream();
    }

    {
        auto slice = partition_slice_builder(*s)
            .with_range(query::clustering_range::make_singular(ss.make_ckey(0)))
            .build();
        auto prange = dht::partition_range::make_singular(pkey);
        assert_that(ms.make_reader(s, prange, slice))
            .produces(m1)
            .produces_end_of_stream();
    }
}

static void test_dropped_column_handling(populate_fn populate) {
    BOOST_TEST_MESSAGE(__PRETTY_FUNCTION__);
    schema_ptr write_schema = schema_builder("ks", "cf")
        .with_column("pk", int32_type, column_kind::partition_key)
        .with_column("ck", int32_type, column_kind::clustering_key)
        .with_column("val1", int32_type)
        .with_column("val2", int32_type)
        .build();
    schema_ptr read_schema = schema_builder("ks", "cf")
        .with_column("pk", int32_type, column_kind::partition_key)
        .with_column("ck", int32_type, column_kind::clustering_key)
        .with_column("val2", int32_type)
        .build();
    auto val2_cdef = read_schema->get_column_definition(to_bytes("val2"));
    auto to_ck = [write_schema] (int ck) {
        return clustering_key::from_single_value(*write_schema, int32_type->decompose(ck));
    };
    auto bytes = int32_type->decompose(int32_t(0));
    auto pk = partition_key::from_single_value(*write_schema, bytes);
    auto dk = dht::global_partitioner().decorate_key(*write_schema, pk);
    mutation partition(write_schema, pk);
    auto add_row = [&partition, &to_ck, write_schema] (int ck, int v1, int v2) {
        static constexpr api::timestamp_type write_timestamp = 1525385507816568;
        clustering_key ckey = to_ck(ck);
        partition.partition().apply_insert(*write_schema, ckey, write_timestamp);
        partition.set_cell(ckey, "val1", data_value{v1}, write_timestamp);
        partition.set_cell(ckey, "val2", data_value{v2}, write_timestamp);
    };
    add_row(1, 101, 201);
    add_row(2, 102, 202);
    add_row(3, 103, 203);
    assert_that(populate(write_schema, {partition}).make_reader(read_schema))
        .produces_partition_start(dk)
        .produces_row(to_ck(1), {{val2_cdef, int32_type->decompose(int32_t(201))}})
        .produces_row(to_ck(2), {{val2_cdef, int32_type->decompose(int32_t(202))}})
        .produces_row(to_ck(3), {{val2_cdef, int32_type->decompose(int32_t(203))}})
        .produces_partition_end()
        .produces_end_of_stream();
}

static void test_clustering_slices(populate_fn populate) {
    BOOST_TEST_MESSAGE(__PRETTY_FUNCTION__);
    auto s = schema_builder("ks", "cf")
        .with_column("key", bytes_type, column_kind::partition_key)
        .with_column("c1", int32_type, column_kind::clustering_key)
        .with_column("c2", int32_type, column_kind::clustering_key)
        .with_column("c3", int32_type, column_kind::clustering_key)
        .with_column("v", bytes_type)
        .build();

    auto make_ck = [&] (int ck1, stdx::optional<int> ck2 = stdx::nullopt, stdx::optional<int> ck3 = stdx::nullopt) {
        std::vector<data_value> components;
        components.push_back(data_value(ck1));
        if (ck2) {
            components.push_back(data_value(ck2));
        }
        if (ck3) {
            components.push_back(data_value(ck3));
        }
        return clustering_key::from_deeply_exploded(*s, components);
    };

    auto make_pk = [&] (sstring key) {
        return dht::global_partitioner().decorate_key(*s, partition_key::from_single_value(*s, to_bytes(key)));
    };

    auto partition_count = 3;
    auto local_keys = make_local_keys(partition_count, s);
    std::vector<dht::decorated_key> keys;
    for (int i = 0; i < partition_count; ++i) {
        keys.push_back(make_pk(local_keys[i]));
    }
    std::sort(keys.begin(), keys.end(), dht::ring_position_less_comparator(*s));

    auto pk = keys[1];

    auto make_row = [&] (clustering_key k, int v) {
        mutation m(s, pk);
        m.set_clustered_cell(k, "v", data_value(bytes("v1")), v);
        return m;
    };

    auto make_delete = [&] (const query::clustering_range& r) {
        mutation m(s, pk);
        auto bv_range = bound_view::from_range(r);
        range_tombstone rt(bv_range.first, bv_range.second, tombstone(new_timestamp(), gc_clock::now()));
        m.partition().apply_delete(*s, rt);
        return m;
    };

    auto ck1 = make_ck(1, 1, 1);
    auto ck2 = make_ck(1, 1, 2);
    auto ck3 = make_ck(1, 2, 1);
    auto ck4 = make_ck(1, 2, 2);
    auto ck5 = make_ck(1, 3, 1);
    auto ck6 = make_ck(2, 1, 1);
    auto ck7 = make_ck(2, 1, 2);
    auto ck8 = make_ck(3, 1, 1);

    mutation row1 = make_row(ck1, 1);
    mutation row2 = make_row(ck2, 2);
    mutation row3 = make_row(ck3, 3);
    mutation row4 = make_row(ck4, 4);
    mutation del_1 = make_delete(query::clustering_range::make({make_ck(1, 2, 1), true}, {make_ck(2, 0, 0), true}));
    mutation row5 = make_row(ck5, 5);
    mutation del_2 = make_delete(query::clustering_range::make({make_ck(2, 1), true}, {make_ck(2), true}));
    mutation row6 = make_row(ck6, 6);
    mutation row7 = make_row(ck7, 7);
    mutation del_3 = make_delete(query::clustering_range::make({make_ck(3), true}, {make_ck(3), true}));
    mutation row8 = make_row(ck8, 8);

    mutation m = row1 + row2 + row3 + row4 + row5 + row6 + row7 + del_1 + del_2 + row8 + del_3;

    mutation_source ds = populate(s, {m});

    auto pr = dht::partition_range::make_singular(pk);

    {
        auto slice = partition_slice_builder(*s)
            .with_range(query::clustering_range::make_singular(make_ck(0)))
            .build();
        assert_that(ds.make_reader(s, pr, slice))
            .produces_eos_or_empty_mutation();
    }

    {
        auto slice = partition_slice_builder(*s)
            .build();
        auto rd = assert_that(ds.make_reader(s, pr, slice, default_priority_class(), nullptr, streamed_mutation::forwarding::yes));
        rd.produces_partition_start(pk)
          .fast_forward_to(position_range(position_in_partition::for_key(ck1), position_in_partition::after_key(ck2)))
          .produces_row_with_key(ck1)
          .produces_row_with_key(ck2)
          .produces_end_of_stream();
    }

    {
        auto slice = partition_slice_builder(*s)
            .build();
        auto rd = assert_that(ds.make_reader(s, pr, slice, default_priority_class(), nullptr, streamed_mutation::forwarding::yes));
        rd.produces_partition_start(pk)
          .produces_end_of_stream()
          .fast_forward_to(position_range(position_in_partition::for_key(ck1), position_in_partition::after_key(ck2)))
          .produces_row_with_key(ck1)
          .produces_row_with_key(ck2)
          .produces_end_of_stream();
    }
    {
        auto slice = partition_slice_builder(*s)
            .with_range(query::clustering_range::make_singular(make_ck(1)))
            .build();
        assert_that(ds.make_reader(s, pr, slice))
            .produces(row1 + row2 + row3 + row4 + row5 + del_1, slice.row_ranges(*s, pk.key()))
            .produces_end_of_stream();
    }
    {
        auto slice = partition_slice_builder(*s)
            .with_range(query::clustering_range::make_singular(make_ck(2)))
            .build();
        assert_that(ds.make_reader(s, pr, slice))
            .produces(row6 + row7 + del_1 + del_2, slice.row_ranges(*s, pk.key()))
            .produces_end_of_stream();
    }

    {
        auto slice = partition_slice_builder(*s)
            .with_range(query::clustering_range::make_singular(make_ck(1, 2)))
            .build();
        assert_that(ds.make_reader(s, pr, slice))
            .produces(row3 + row4 + del_1, slice.row_ranges(*s, pk.key()))
            .produces_end_of_stream();
    }

    {
        auto slice = partition_slice_builder(*s)
            .with_range(query::clustering_range::make_singular(make_ck(3)))
            .build();
        assert_that(ds.make_reader(s, pr, slice))
            .produces(row8 + del_3, slice.row_ranges(*s, pk.key()))
            .produces_end_of_stream();
    }

    // Test out-of-range partition keys
    {
        auto pr = dht::partition_range::make_singular(keys[0]);
        assert_that(ds.make_reader(s, pr, s->full_slice()))
            .produces_eos_or_empty_mutation();
    }
    {
        auto pr = dht::partition_range::make_singular(keys[2]);
        assert_that(ds.make_reader(s, pr, s->full_slice()))
            .produces_eos_or_empty_mutation();
    }
}

static void test_query_only_static_row(populate_fn populate) {
    simple_schema s;

    auto pkeys = s.make_pkeys(1);

    mutation m1(s.schema(), pkeys[0]);
    m1.partition().apply(s.new_tombstone());
    s.add_static_row(m1, "s1");
    s.add_row(m1, s.make_ckey(0), "v1");
    s.add_row(m1, s.make_ckey(1), "v2");

    mutation_source ms = populate(s.schema(), {m1});

    // fully populate cache
    {
        auto prange = dht::partition_range::make_ending_with(dht::ring_position(m1.decorated_key()));
        assert_that(ms.make_reader(s.schema(), prange, s.schema()->full_slice()))
            .produces(m1)
            .produces_end_of_stream();
    }

    // query just a static row
    {
        auto slice = partition_slice_builder(*s.schema())
            .with_ranges({})
            .build();
        auto prange = dht::partition_range::make_ending_with(dht::ring_position(m1.decorated_key()));
        assert_that(ms.make_reader(s.schema(), prange, slice))
            .produces(m1, slice.row_ranges(*s.schema(), m1.key()))
            .produces_end_of_stream();
    }

    // query just a static row, single-partition case
    {
        auto slice = partition_slice_builder(*s.schema())
            .with_ranges({})
            .build();
        auto prange = dht::partition_range::make_singular(m1.decorated_key());
        assert_that(ms.make_reader(s.schema(), prange, slice))
            .produces(m1, slice.row_ranges(*s.schema(), m1.key()))
            .produces_end_of_stream();
    }
}

static void test_query_no_clustering_ranges_no_static_columns(populate_fn populate) {
    simple_schema s(simple_schema::with_static::no);

    auto pkeys = s.make_pkeys(1);

    mutation m1(s.schema(), pkeys[0]);
    m1.partition().apply(s.new_tombstone());
    s.add_row(m1, s.make_ckey(0), "v1");
    s.add_row(m1, s.make_ckey(1), "v2");

    mutation_source ms = populate(s.schema(), {m1});

    {
        auto prange = dht::partition_range::make_ending_with(dht::ring_position(m1.decorated_key()));
        assert_that(ms.make_reader(s.schema(), prange, s.schema()->full_slice()))
            .produces(m1)
            .produces_end_of_stream();
    }

    // multi-partition case
    {
        auto slice = partition_slice_builder(*s.schema())
            .with_ranges({})
            .build();
        auto prange = dht::partition_range::make_ending_with(dht::ring_position(m1.decorated_key()));
        assert_that(ms.make_reader(s.schema(), prange, slice))
            .produces(m1, slice.row_ranges(*s.schema(), m1.key()))
            .produces_end_of_stream();
    }

    // single-partition case
    {
        auto slice = partition_slice_builder(*s.schema())
            .with_ranges({})
            .build();
        auto prange = dht::partition_range::make_singular(m1.decorated_key());
        assert_that(ms.make_reader(s.schema(), prange, slice))
            .produces(m1, slice.row_ranges(*s.schema(), m1.key()))
            .produces_end_of_stream();
    }
}

void test_streamed_mutation_forwarding_succeeds_with_no_data(populate_fn populate) {
    simple_schema s;
    auto cks = s.make_ckeys(6);

    auto pkey = s.make_pkey();
    mutation m(s.schema(), pkey);
    s.add_row(m, cks[0], "data");

    auto source = populate(s.schema(), {m});
    assert_that(source.make_reader(s.schema(),
                query::full_partition_range,
                s.schema()->full_slice(),
                default_priority_class(),
                nullptr,
                streamed_mutation::forwarding::yes
                ))
        .produces_partition_start(pkey)
        .produces_end_of_stream()
        .fast_forward_to(position_range(position_in_partition::for_key(cks[0]), position_in_partition::before_key(cks[1])))
        .produces_row_with_key(cks[0])
        .produces_end_of_stream()
        .fast_forward_to(position_range(position_in_partition::for_key(cks[1]), position_in_partition::before_key(cks[3])))
        .produces_end_of_stream()
        .fast_forward_to(position_range(position_in_partition::for_key(cks[4]), position_in_partition::before_key(cks[5])))
        .produces_end_of_stream()
        .next_partition()
        .produces_end_of_stream()
        .fast_forward_to(position_range(position_in_partition::for_key(cks[0]), position_in_partition::before_key(cks[1])))
        .produces_end_of_stream()
        .fast_forward_to(position_range(position_in_partition::for_key(cks[1]), position_in_partition::before_key(cks[3])))
        .produces_end_of_stream()
        .fast_forward_to(position_range(position_in_partition::for_key(cks[4]), position_in_partition::before_key(cks[5])))
        .produces_end_of_stream();
}

static
void test_slicing_with_overlapping_range_tombstones(populate_fn populate, streamed_mutation::forwarding fwd_sm) {
    simple_schema ss;
    auto s = ss.schema();

    auto rt1 = ss.make_range_tombstone(ss.make_ckey_range(1, 10));
    auto rt2 = ss.make_range_tombstone(ss.make_ckey_range(1, 5)); // rt1 + rt2 = {[1, 5], (5, 10]}

    auto key = make_local_key(s);
    mutation m1 = ss.new_mutation(key);
    m1.partition().apply_delete(*s, rt1);

    mutation m2 = ss.new_mutation(key);
    m2.partition().apply_delete(*s, rt2);
    ss.add_row(m2, ss.make_ckey(4), "v2"); // position after rt2.position() but before rt2.end_position().

    mutation_source ds = populate(s, {m1, m2});

    // upper bound ends before the row in m2, so that the raw is fetched after next fast forward.
    auto range = ss.make_ckey_range(0, 3);

    {
        auto slice = partition_slice_builder(*s).with_range(range).build();
        auto rd = ds.make_reader(s, query::full_partition_range, slice);

        auto prange = position_range(range);
        mutation result(m1.schema(), m1.decorated_key());

        rd.consume_pausable([&] (mutation_fragment&& mf) {
            if (mf.position().has_clustering_key() && !mf.range().overlaps(*s, prange.start(), prange.end())) {
                BOOST_FAIL(format("Received fragment which is not relevant for the slice: {}, slice: {}", mutation_fragment::printer(*s, mf), range));
            }
            result.partition().apply(*s, std::move(mf));
            return stop_iteration::no;
        }, db::no_timeout).get();

        assert_that(result).is_equal_to(m1 + m2, query::clustering_row_ranges({range}));
    }

    if (!fwd_sm) {
        return;
    }

    // Check fast_forward_to()
    {
        auto rd = ds.make_reader(s, query::full_partition_range, s->full_slice(), default_priority_class(),
            nullptr, streamed_mutation::forwarding::yes);

        auto prange = position_range(range);
        mutation result(m1.schema(), m1.decorated_key());

        rd.consume_pausable([&](mutation_fragment&& mf) {
            BOOST_REQUIRE(!mf.position().has_clustering_key());
            result.partition().apply(*s, std::move(mf));
            return stop_iteration::no;
        }, db::no_timeout).get();

        rd.fast_forward_to(prange, db::no_timeout).get();

        position_in_partition last_pos = position_in_partition::before_all_clustered_rows();
        auto consume_clustered = [&] (mutation_fragment&& mf) {
            position_in_partition::less_compare less(*s);
            if (less(mf.position(), last_pos)) {
                BOOST_FAIL(format("Out of order fragment: {}, last pos: {}", mutation_fragment::printer(*s, mf), last_pos));
            }
            last_pos = position_in_partition(mf.position());
            result.partition().apply(*s, std::move(mf));
            return stop_iteration::no;
        };

        rd.consume_pausable(consume_clustered, db::no_timeout).get();
        rd.fast_forward_to(position_range(prange.end(), position_in_partition::after_all_clustered_rows()), db::no_timeout).get();
        rd.consume_pausable(consume_clustered, db::no_timeout).get();

        assert_that(result).is_equal_to(m1 + m2);
    }
}

void run_mutation_reader_tests(populate_fn populate, streamed_mutation::forwarding fwd_sm) {
    test_date_tiered_clustering_slicing(populate);
    test_fast_forwarding_across_partitions_to_empty_range(populate);
    if (fwd_sm) {
        test_clustering_slices(populate);
    }
    test_mutation_reader_fragments_have_monotonic_positions(populate);
<<<<<<< HEAD
    if (fwd_sm) {
        test_streamed_mutation_forwarding_across_range_tombstones(populate);
        test_streamed_mutation_forwarding_guarantees(populate);
    }
=======
    test_all_data_is_read_back(populate);
    test_streamed_mutation_forwarding_across_range_tombstones(populate);
    test_streamed_mutation_forwarding_guarantees(populate);
>>>>>>> fed3b51a
    test_streamed_mutation_slicing_returns_only_relevant_tombstones(populate);
    if (fwd_sm) {
        test_streamed_mutation_forwarding_is_consistent_with_slicing(populate);
    }
    test_range_queries(populate);
    test_query_only_static_row(populate);
    test_query_no_clustering_ranges_no_static_columns(populate);
    test_dropped_column_handling(populate);
}

void test_next_partition(populate_fn populate) {
    simple_schema s;
    auto pkeys = s.make_pkeys(4);

    std::vector<mutation> mutations;
    for (auto key : pkeys) {
        mutation m(s.schema(), key);
        s.add_static_row(m, "s1");
        s.add_row(m, s.make_ckey(0), "v1");
        s.add_row(m, s.make_ckey(1), "v2");
        mutations.push_back(std::move(m));
    }
    auto source = populate(s.schema(), mutations);
    assert_that(source.make_reader(s.schema()))
        .next_partition() // Does nothing before first partition
        .produces_partition_start(pkeys[0])
        .produces_static_row()
        .produces_row_with_key(s.make_ckey(0))
        .produces_row_with_key(s.make_ckey(1))
        .produces_partition_end()
        .next_partition() // Does nothing between partitions
        .produces_partition_start(pkeys[1])
        .next_partition() // Moves to next partition
        .produces_partition_start(pkeys[2])
        .produces_static_row()
        .next_partition()
        .produces_partition_start(pkeys[3])
        .produces_static_row()
        .produces_row_with_key(s.make_ckey(0))
        .next_partition()
        .produces_end_of_stream();
}

void run_flat_mutation_reader_tests(populate_fn populate, streamed_mutation::forwarding fwd_sm) {
    test_next_partition(populate);
    if (fwd_sm) {
        test_streamed_mutation_forwarding_succeeds_with_no_data(populate);
    }
    test_slicing_with_overlapping_range_tombstones(populate, fwd_sm);
}

void run_mutation_source_tests(populate_fn populate, streamed_mutation::forwarding fwd_sm) {
    run_mutation_reader_tests(populate, fwd_sm);
    run_flat_mutation_reader_tests(populate, fwd_sm);
}

struct mutation_sets {
    std::vector<std::vector<mutation>> equal;
    std::vector<std::vector<mutation>> unequal;
    mutation_sets(){}
};

static tombstone new_tombstone() {
    return { new_timestamp(), gc_clock::now() };
}

static mutation_sets generate_mutation_sets() {
    using mutations = std::vector<mutation>;
    mutation_sets result;

    {
        auto common_schema = schema_builder("ks", "test")
                .with_column("pk_col", bytes_type, column_kind::partition_key)
                .with_column("ck_col_1", bytes_type, column_kind::clustering_key)
                .with_column("ck_col_2", bytes_type, column_kind::clustering_key)
                .with_column("regular_col_1", bytes_type)
                .with_column("regular_col_2", bytes_type)
                .with_column("static_col_1", bytes_type, column_kind::static_column)
                .with_column("static_col_2", bytes_type, column_kind::static_column);

        auto s1 = common_schema
                .with_column("regular_col_1_s1", bytes_type) // will have id in between common columns
                .build();

        auto s2 = common_schema
                .with_column("regular_col_1_s2", bytes_type) // will have id in between common columns
                .build();

        auto local_keys = make_local_keys(2, s1); // use only one schema as s1 and s2 don't differ in representation.
        auto& key1 = local_keys[0];
        auto& key2 = local_keys[1];

        // Differing keys
        result.unequal.emplace_back(mutations{
            mutation(s1, partition_key::from_single_value(*s1, to_bytes(key1))),
            mutation(s2, partition_key::from_single_value(*s2, to_bytes(key2)))
        });

        auto m1 = mutation(s1, partition_key::from_single_value(*s1, to_bytes(key1)));
        auto m2 = mutation(s2, partition_key::from_single_value(*s2, to_bytes(key1)));
        result.equal.emplace_back(mutations{m1, m2});

        clustering_key ck1 = clustering_key::from_deeply_exploded(*s1, {data_value(bytes("ck1_0")), data_value(bytes("ck1_1"))});
        clustering_key ck2 = clustering_key::from_deeply_exploded(*s1, {data_value(bytes("ck2_0")), data_value(bytes("ck2_1"))});
        auto ttl = gc_clock::duration(1);

        {
            auto tomb = new_tombstone();
            m1.partition().apply(tomb);
            result.unequal.emplace_back(mutations{m1, m2});
            m2.partition().apply(tomb);
            result.equal.emplace_back(mutations{m1, m2});
        }

        {
            auto tomb = new_tombstone();
            m1.partition().apply_delete(*s1, ck2, tomb);
            result.unequal.emplace_back(mutations{m1, m2});
            m2.partition().apply_delete(*s1, ck2, tomb);
            result.equal.emplace_back(mutations{m1, m2});
        }

        {
            auto tomb = new_tombstone();
            auto key = clustering_key_prefix::from_deeply_exploded(*s1, {data_value(bytes("ck2_0"))});
            m1.partition().apply_row_tombstone(*s1, key, tomb);
            result.unequal.emplace_back(mutations{m1, m2});
            m2.partition().apply_row_tombstone(*s1, key, tomb);
            result.equal.emplace_back(mutations{m1, m2});
        }

        {
            auto ts = new_timestamp();
            m1.set_clustered_cell(ck1, "regular_col_1", data_value(bytes("regular_col_value")), ts, ttl);
            result.unequal.emplace_back(mutations{m1, m2});
            m2.set_clustered_cell(ck1, "regular_col_1", data_value(bytes("regular_col_value")), ts, ttl);
            result.equal.emplace_back(mutations{m1, m2});
        }

        {
            auto ts = new_timestamp();
            m1.set_clustered_cell(ck1, "regular_col_2", data_value(bytes("regular_col_value")), ts, ttl);
            result.unequal.emplace_back(mutations{m1, m2});
            m2.set_clustered_cell(ck1, "regular_col_2", data_value(bytes("regular_col_value")), ts, ttl);
            result.equal.emplace_back(mutations{m1, m2});
        }

        {
            auto ts = new_timestamp();
            m1.partition().apply_insert(*s1, ck2, ts);
            result.unequal.emplace_back(mutations{m1, m2});
            m2.partition().apply_insert(*s1, ck2, ts);
            result.equal.emplace_back(mutations{m1, m2});
        }

        {
            auto ts = new_timestamp();
            m1.set_clustered_cell(ck2, "regular_col_1", data_value(bytes("ck2_regular_col_1_value")), ts);
            result.unequal.emplace_back(mutations{m1, m2});
            m2.set_clustered_cell(ck2, "regular_col_1", data_value(bytes("ck2_regular_col_1_value")), ts);
            result.equal.emplace_back(mutations{m1, m2});
        }

        {
            auto ts = new_timestamp();
            m1.set_static_cell("static_col_1", data_value(bytes("static_col_value")), ts, ttl);
            result.unequal.emplace_back(mutations{m1, m2});
            m2.set_static_cell("static_col_1", data_value(bytes("static_col_value")), ts, ttl);
            result.equal.emplace_back(mutations{m1, m2});
        }

        {
            auto ts = new_timestamp();
            m1.set_static_cell("static_col_2", data_value(bytes("static_col_value")), ts);
            result.unequal.emplace_back(mutations{m1, m2});
            m2.set_static_cell("static_col_2", data_value(bytes("static_col_value")), ts);
            result.equal.emplace_back(mutations{m1, m2});
        }

        {
            m1.partition().ensure_last_dummy(*m1.schema());
            result.equal.emplace_back(mutations{m1, m2});

            m2.partition().ensure_last_dummy(*m2.schema());
            result.equal.emplace_back(mutations{m1, m2});
        }

        {
            auto ts = new_timestamp();
            m1.set_clustered_cell(ck2, "regular_col_1_s1", data_value(bytes("x")), ts);
            result.unequal.emplace_back(mutations{m1, m2});
            m2.set_clustered_cell(ck2, "regular_col_1_s2", data_value(bytes("x")), ts);
            result.unequal.emplace_back(mutations{m1, m2});
        }
    }

    static constexpr auto rmg_iterations = 10;

    {
        random_mutation_generator gen(random_mutation_generator::generate_counters::no);
        for (int i = 0; i < rmg_iterations; ++i) {
            auto m = gen();
            result.unequal.emplace_back(mutations{m, gen()}); // collision unlikely
            result.equal.emplace_back(mutations{m, m});
        }
    }

    {
        random_mutation_generator gen(random_mutation_generator::generate_counters::yes);
        for (int i = 0; i < rmg_iterations; ++i) {
            auto m = gen();
            result.unequal.emplace_back(mutations{m, gen()}); // collision unlikely
            result.equal.emplace_back(mutations{m, m});
        }
    }

    return result;
}

static const mutation_sets& get_mutation_sets() {
    static thread_local const auto ms = generate_mutation_sets();
    return ms;
}

void for_each_mutation_pair(std::function<void(const mutation&, const mutation&, are_equal)> callback) {
    auto&& ms = get_mutation_sets();
    for (auto&& mutations : ms.equal) {
        auto i = mutations.begin();
        assert(i != mutations.end());
        const mutation& first = *i++;
        while (i != mutations.end()) {
            callback(first, *i, are_equal::yes);
            ++i;
        }
    }
    for (auto&& mutations : ms.unequal) {
        auto i = mutations.begin();
        assert(i != mutations.end());
        const mutation& first = *i++;
        while (i != mutations.end()) {
            callback(first, *i, are_equal::no);
            ++i;
        }
    }
}

void for_each_mutation(std::function<void(const mutation&)> callback) {
    auto&& ms = get_mutation_sets();
    for (auto&& mutations : ms.equal) {
        for (auto&& m : mutations) {
            callback(m);
        }
    }
    for (auto&& mutations : ms.unequal) {
        for (auto&& m : mutations) {
            callback(m);
        }
    }
}

bytes make_blob(size_t blob_size) {
    static thread_local std::independent_bits_engine<std::default_random_engine, 8, uint8_t> random_bytes;
    bytes big_blob(bytes::initialized_later(), blob_size);
    for (auto&& b : big_blob) {
        b = random_bytes();
    }
    return big_blob;
};

class random_mutation_generator::impl {
    friend class random_mutation_generator;
    generate_counters _generate_counters;
    local_shard_only _local_shard_only;
    const size_t _external_blob_size = 128; // Should be enough to force use of external bytes storage
    const size_t n_blobs = 1024;
    const column_id column_count = row::max_vector_size * 2;
    std::mt19937 _gen;
    schema_ptr _schema;
    std::vector<bytes> _blobs;
    std::uniform_int_distribution<size_t> _ck_index_dist{0, n_blobs - 1};
    std::uniform_int_distribution<int> _bool_dist{0, 1};
    std::uniform_int_distribution<int> _not_dummy_dist{0, 19};

    template <typename Generator>
    static gc_clock::time_point expiry_dist(Generator& gen) {
        static thread_local std::uniform_int_distribution<int> dist(0, 2);
        return gc_clock::time_point() + std::chrono::seconds(dist(gen));
    }

    schema_ptr do_make_schema(data_type type) {
        auto builder = schema_builder("ks", "cf")
                .with_column("pk", bytes_type, column_kind::partition_key)
                .with_column("ck1", bytes_type, column_kind::clustering_key)
                .with_column("ck2", bytes_type, column_kind::clustering_key);

        auto add_column = [&] (const sstring& column_name, column_kind kind) {
            auto col_type = type == counter_type || _bool_dist(_gen) ? type : list_type_impl::get_instance(type, true);
            builder.with_column(to_bytes(column_name), col_type, kind);
        };
        // Create enough columns so that row can overflow its vector storage
        for (column_id i = 0; i < column_count; ++i) {
            add_column(format("v{:d}", i), column_kind::regular_column);
            add_column(format("s{:d}", i), column_kind::static_column);
        }

        return builder.build();
    }

    schema_ptr make_schema() {
        return _generate_counters ? do_make_schema(counter_type)
                                  : do_make_schema(bytes_type);
    }
public:
    explicit impl(generate_counters counters, local_shard_only lso = local_shard_only::yes) : _generate_counters(counters), _local_shard_only(lso) {
        std::random_device rd;
        // In case of errors, replace the seed with a fixed value to get a deterministic run.
        auto seed = rd();
        std::cout << "Random seed: " << seed << "\n";
        _gen = std::mt19937(seed);

        _schema = make_schema();

        auto keys = _local_shard_only ? make_local_keys(n_blobs, _schema, _external_blob_size) : make_keys(n_blobs, _schema, _external_blob_size);
        _blobs =  boost::copy_range<std::vector<bytes>>(keys | boost::adaptors::transformed([this] (sstring& k) { return to_bytes(k); }));
    }

    bytes random_blob() {
        return _blobs[std::min(_blobs.size() - 1, std::max<size_t>(0, _ck_index_dist(_gen)))];
    }

    clustering_key make_random_key() {
        return clustering_key::from_exploded(*_schema, { random_blob(), random_blob() });
    }

    clustering_key_prefix make_random_prefix() {
        std::vector<bytes> components = { random_blob() };
        if (_bool_dist(_gen)) {
            components.push_back(random_blob());
        }
        return clustering_key_prefix::from_exploded(*_schema, std::move(components));
    }

    std::vector<query::clustering_range> make_random_ranges(unsigned n_ranges) {
        std::vector<query::clustering_range> ranges;

        if (n_ranges == 0) {
            return ranges;
        }

        auto keys = std::set<clustering_key, clustering_key::less_compare>{clustering_key::less_compare(*_schema)};
        while (keys.size() < n_ranges * 2) {
            keys.insert(make_random_key());
        }

        auto i = keys.begin();

        bool open_start = _bool_dist(_gen);
        bool open_end = _bool_dist(_gen);

        if (open_start && open_end && n_ranges == 1) {
            ranges.push_back(query::clustering_range::make_open_ended_both_sides());
            return ranges;
        }

        if (open_start) {
            ranges.push_back(query::clustering_range(
                { }, { query::clustering_range::bound(*i++, _bool_dist(_gen)) }
            ));
        }

        n_ranges -= unsigned(open_start);
        n_ranges -= unsigned(open_end);

        while (n_ranges--) {
            auto start_key = *i++;
            auto end_key = *i++;
            ranges.push_back(query::clustering_range(
                { query::clustering_range::bound(start_key, _bool_dist(_gen)) },
                { query::clustering_range::bound(end_key, _bool_dist(_gen)) }
            ));
        }

        if (open_end) {
            ranges.push_back(query::clustering_range(
                { query::clustering_range::bound(*i++, _bool_dist(_gen)) }, { }
            ));
        }

        return ranges;
    }

    mutation operator()() {
        std::uniform_int_distribution<column_id> column_count_dist(1, column_count);
        std::uniform_int_distribution<column_id> column_id_dist(0, column_count - 1);
        std::uniform_int_distribution<size_t> value_blob_index_dist(0, 2);

        std::uniform_int_distribution<api::timestamp_type> timestamp_dist(api::min_timestamp, api::min_timestamp + 2); // 3 values

        auto pkey = partition_key::from_single_value(*_schema, _blobs[0]);
        mutation m(_schema, pkey);

        std::map<counter_id, std::set<int64_t>> counter_used_clock_values;
        std::vector<counter_id> counter_ids;
        std::generate_n(std::back_inserter(counter_ids), 8, counter_id::generate_random);

        auto random_counter_cell = [&] {
            std::uniform_int_distribution<size_t> shard_count_dist(1, counter_ids.size());
            std::uniform_int_distribution<int64_t> value_dist(-100, 100);
            std::uniform_int_distribution<int64_t> clock_dist(0, 20000);

            auto shard_count = shard_count_dist(_gen);
            std::set<counter_id> shards;
            for (auto i = 0u; i < shard_count; i++) {
                shards.emplace(counter_ids[shard_count_dist(_gen) - 1]);
            }

            counter_cell_builder ccb;
            for (auto&& id : shards) {
                // Make sure we don't get shards with the same id and clock
                // but different value.
                int64_t clock = clock_dist(_gen);
                while (counter_used_clock_values[id].count(clock)) {
                    clock = clock_dist(_gen);
                }
                counter_used_clock_values[id].emplace(clock);
                ccb.add_shard(counter_shard(id, value_dist(_gen), clock));
            }
            return ccb.build(timestamp_dist(_gen));
        };

        auto set_random_cells = [&] (row& r, column_kind kind) {
            auto columns_to_set = column_count_dist(_gen);
            for (column_id i = 0; i < columns_to_set; ++i) {
                auto cid = column_id_dist(_gen);
                auto& col = _schema->column_at(kind, cid);
                auto get_live_cell = [&] () -> atomic_cell_or_collection {
                    if (_generate_counters) {
                        return random_counter_cell();
                    }
                    if (col.is_atomic()) {
                        return atomic_cell::make_live(*col.type, timestamp_dist(_gen), _blobs[value_blob_index_dist(_gen)]);
                    }
                    static thread_local std::uniform_int_distribution<int> element_dist{1, 13};
                    static thread_local std::uniform_int_distribution<int64_t> uuid_ts_dist{-12219292800000L, -12219292800000L + 1000};
                    collection_type_impl::mutation m;
                    auto num_cells = element_dist(_gen);
                    m.cells.reserve(num_cells);
                    std::unordered_set<bytes> unique_cells;
                    unique_cells.reserve(num_cells);
                    auto ctype = static_pointer_cast<const collection_type_impl>(col.type);
                    for (auto i = 0; i < num_cells; ++i) {
                        auto uuid = utils::UUID_gen::min_time_UUID(uuid_ts_dist(_gen)).serialize();
                        if (unique_cells.emplace(uuid).second) {
                            m.cells.emplace_back(
                                bytes(reinterpret_cast<const int8_t*>(uuid.data()), uuid.size()),
                                atomic_cell::make_live(*ctype->value_comparator(), timestamp_dist(_gen), _blobs[value_blob_index_dist(_gen)],
                                    atomic_cell::collection_member::yes));
                        }
                    }
                    std::sort(m.cells.begin(), m.cells.end(), [] (auto&& c1, auto&& c2) {
                            return timeuuid_type->as_less_comparator()(c1.first, c2.first);
                    });
                    return ctype->serialize_mutation_form(m);
                };
                auto get_dead_cell = [&] () -> atomic_cell_or_collection{
                    if (col.is_atomic() || col.is_counter()) {
                        return atomic_cell::make_dead(timestamp_dist(_gen), expiry_dist(_gen));
                    }
                    collection_type_impl::mutation m;
                    m.tomb = tombstone(timestamp_dist(_gen), expiry_dist(_gen));
                    return static_pointer_cast<const collection_type_impl>(col.type)->serialize_mutation_form(m);

                };
                // FIXME: generate expiring cells
                auto cell = _bool_dist(_gen) ? get_live_cell() : get_dead_cell();
                r.apply(_schema->column_at(kind, cid), std::move(cell));
            }
        };

        auto random_tombstone = [&] {
            return tombstone(timestamp_dist(_gen), expiry_dist(_gen));
        };

        auto random_row_marker = [&] {
            static thread_local std::uniform_int_distribution<int> dist(0, 3);
            switch (dist(_gen)) {
                case 0: return row_marker();
                case 1: return row_marker(random_tombstone());
                case 2: return row_marker(timestamp_dist(_gen));
                case 3: return row_marker(timestamp_dist(_gen), std::chrono::seconds(1), expiry_dist(_gen));
                default: assert(0);
            }
            abort();
        };

        if (_bool_dist(_gen)) {
            m.partition().apply(random_tombstone());
        }

        m.partition().set_static_row_continuous(_bool_dist(_gen));

        set_random_cells(m.partition().static_row(), column_kind::static_column);

        auto row_count_dist = [&] (auto& gen) {
            static thread_local std::normal_distribution<> dist(32, 1.5);
            return static_cast<size_t>(std::min(100.0, std::max(0.0, dist(gen))));
        };

        size_t row_count = row_count_dist(_gen);
        for (size_t i = 0; i < row_count; ++i) {
            auto ckey = make_random_key();
            is_continuous continuous = is_continuous(_bool_dist(_gen));
            if (_not_dummy_dist(_gen)) {
                deletable_row& row = m.partition().clustered_row(*_schema, ckey, is_dummy::no, continuous);
                row.marker() = random_row_marker();
                if (_bool_dist(_gen)) {
                    set_random_cells(row.cells(), column_kind::regular_column);
                } else {
                    bool is_regular = _bool_dist(_gen);
                    if (is_regular) {
                        row.apply(random_tombstone());
                    } else {
                        row.apply(shadowable_tombstone{random_tombstone()});
                    }
                    bool second_tombstone = _bool_dist(_gen);
                    if (second_tombstone) {
                        // Need to add the opposite of what has been just added
                        if (is_regular) {
                            row.apply(shadowable_tombstone{random_tombstone()});
                        } else {
                            row.apply(random_tombstone());
                        }
                    }
                }
            } else {
                m.partition().clustered_row(*_schema, position_in_partition_view::after_key(ckey), is_dummy::yes, continuous);
            }
        }

        size_t range_tombstone_count = row_count_dist(_gen);
        for (size_t i = 0; i < range_tombstone_count; ++i) {
            auto start = make_random_prefix();
            auto end = make_random_prefix();
            clustering_key_prefix::less_compare less(*_schema);
            if (less(end, start)) {
                std::swap(start, end);
            }
            m.partition().apply_row_tombstone(*_schema,
                    range_tombstone(std::move(start), std::move(end), random_tombstone()));
        }

        if (_bool_dist(_gen)) {
            m.partition().ensure_last_dummy(*_schema);
            m.partition().clustered_rows().rbegin()->set_continuous(is_continuous(_bool_dist(_gen)));
        }

        return m;
    }

    std::vector<dht::decorated_key> make_partition_keys(size_t n) {
        auto local_keys = _local_shard_only ? make_local_keys(n, _schema) : make_keys(n, _schema);
        return boost::copy_range<std::vector<dht::decorated_key>>(local_keys | boost::adaptors::transformed([this] (sstring& key) {
            auto pkey = partition_key::from_single_value(*_schema, to_bytes(key));
            return dht::global_partitioner().decorate_key(*_schema, std::move(pkey));
        }));
    }

    std::vector<mutation> operator()(size_t n) {
        auto keys = make_partition_keys(n);
        std::vector<mutation> mutations;
        for (auto&& dkey : keys) {
            auto m = operator()();
            mutations.emplace_back(_schema, std::move(dkey), std::move(m.partition()));
        }
        return mutations;
    }
};

random_mutation_generator::~random_mutation_generator() {}

random_mutation_generator::random_mutation_generator(generate_counters counters, local_shard_only lso)
    : _impl(std::make_unique<random_mutation_generator::impl>(counters, lso))
{ }

mutation random_mutation_generator::operator()() {
    return (*_impl)();
}

std::vector<mutation> random_mutation_generator::operator()(size_t n) {
    return (*_impl)(n);
}

std::vector<dht::decorated_key> random_mutation_generator::make_partition_keys(size_t n) {
    return _impl->make_partition_keys(n);
}

schema_ptr random_mutation_generator::schema() const {
    return _impl->_schema;
}

clustering_key random_mutation_generator::make_random_key() {
    return _impl->make_random_key();
}

std::vector<query::clustering_range> random_mutation_generator::make_random_ranges(unsigned n_ranges) {
    return _impl->make_random_ranges(n_ranges);
}

namespace tests::data_model {

static constexpr const api::timestamp_type previously_removed_column_timestamp = 100;
static constexpr const api::timestamp_type data_timestamp = 200;
static constexpr const api::timestamp_type column_removal_timestamp = 300;

class mutation_description {
public:
    using key = std::vector<bytes>;
    struct collection_element {
        bytes key;
        bytes value;
    };
    using collection = std::vector<collection_element>;
    using atomic_value = bytes;
    using value = std::variant<atomic_value, collection>;
    struct cell {
        sstring column_name;
        value data_value;
    };
    using row = std::vector<cell>;
    struct clustered_row {
        api::timestamp_type marker;
        row cells;
    };
    struct range_tombstone {
        key first;
        key last;
    };

private:
    key _partition_key;
    row _static_row;
    std::map<key, clustered_row> _clustered_rows;
    std::vector<range_tombstone> _range_tombstones;

private:
    static void remove_column(row& r, const sstring& name) {
        auto it = boost::range::find_if(r, [&] (const cell& c) {
            return c.column_name == name;
        });
        if (it != r.end()) {
            r.erase(it);
        }
    }

public:
    explicit mutation_description(key partition_key)
        : _partition_key(std::move(partition_key))
    { }

    void add_static_cell(const sstring& column, value v) {
        _static_row.emplace_back(cell { column, std::move(v) });
    }

    void add_clustered_cell(const key& ck, const sstring& column, value v) {
        _clustered_rows[ck].cells.emplace_back(cell { column, std::move(v) });
    }

    void add_clustered_row_marker(const key& ck) {
        _clustered_rows[ck].marker = data_timestamp;
    }

    void remove_static_column(const sstring& name) {
        remove_column(_static_row, name);
    }

    void remove_regular_column(const sstring& name) {
        for (auto& [ ckey, cr ] : _clustered_rows) {
            (void)ckey;
            remove_column(cr.cells, name);
        }
    }

    void add_range_tombstone(const key& start, const key& end) {
        _range_tombstones.emplace_back(range_tombstone { start, end });
    }

    mutation build(schema_ptr s) const {
        auto m = mutation(s, partition_key::from_exploded(*s, _partition_key));
        for (auto& [ column, value_or_collection ] : _static_row) {
            auto cdef = s->get_column_definition(utf8_type->decompose(column));
            assert(cdef);
            std::visit(make_visitor(
                [&] (const atomic_value& v) {
                    assert(cdef->is_atomic());
                    m.set_static_cell(*cdef, atomic_cell::make_live(*cdef->type, data_timestamp, v));
                },
                [&] (const collection& c) {
                    assert(!cdef->is_atomic());
                    auto ctype = static_pointer_cast<const collection_type_impl>(cdef->type);
                    collection_type_impl::mutation mut;
                    for (auto& [ key, value ] : c) {
                        mut.cells.emplace_back(key, atomic_cell::make_live(*ctype->value_comparator(), data_timestamp,
                                                                           value, atomic_cell::collection_member::yes));
                    }
                    m.set_static_cell(*cdef, ctype->serialize_mutation_form(std::move(mut)));
                }
            ), value_or_collection);
        }
        for (auto& [ ckey, cr ] : _clustered_rows) {
            auto& [ marker, cells ] = cr;
            auto ck = clustering_key::from_exploded(*s, ckey);
            for (auto& [ column, value_or_collection ] : cells) {
                auto cdef = s->get_column_definition(utf8_type->decompose(column));
                assert(cdef);
                std::visit(make_visitor(
                [&] (const atomic_value& v) {
                        assert(cdef->is_atomic());
                        m.set_clustered_cell(ck, *cdef, atomic_cell::make_live(*cdef->type, data_timestamp, v));
                    },
                [&] (const collection& c) {
                        assert(!cdef->is_atomic());
                        auto ctype = static_pointer_cast<const collection_type_impl>(cdef->type);
                        collection_type_impl::mutation mut;
                        for (auto& [ key, value ] : c) {
                            mut.cells.emplace_back(key, atomic_cell::make_live(*ctype->value_comparator(), data_timestamp,
                                                                            value, atomic_cell::collection_member::yes));
                        }
                        m.set_clustered_cell(ck, *cdef, ctype->serialize_mutation_form(std::move(mut)));
                    }
                ), value_or_collection);
            }
            if (marker != api::missing_timestamp) {
                m.partition().clustered_row(*s, ckey).apply(row_marker(marker));
            }
        }
        clustering_key::less_compare cmp(*s);
        for (auto& [ a, b ] : _range_tombstones) {
            auto start = clustering_key::from_exploded(*s, a);
            auto stop = clustering_key::from_exploded(*s, b);
            if (cmp(stop, start)) {
                std::swap(start, stop);
            }
            auto rt = ::range_tombstone(std::move(start), bound_kind::excl_start,
                                        std::move(stop), bound_kind::excl_end,
                                        tombstone(previously_removed_column_timestamp, gc_clock::time_point()));
            m.partition().apply_delete(*s, std::move(rt));
        }
        return m;
    }
};

class table_description {
public:
    using column = std::tuple<sstring, data_type>;
    struct removed_column {
        sstring name;
        data_type type;
        api::timestamp_type removal_timestamp;
    };

private:
    std::vector<column> _partition_key;
    std::vector<column> _clustering_key;
    std::vector<column> _static_columns;
    std::vector<column> _regular_columns;

    std::vector<removed_column> _removed_columns;

    std::vector<mutation_description> _mutations;

    std::vector<sstring> _change_log;

private:
    static std::vector<column>::iterator find_column(std::vector<column>& columns, const sstring& name) {
        return boost::range::find_if(columns, [&] (const column& c) {
            return std::get<sstring>(c) == name;
        });
    }

    static void add_column(std::vector<column>& columns, const sstring& name, data_type type) {
        assert(find_column(columns, name) == columns.end());
        columns.emplace_back(name, type);
    }

    void add_old_column(const sstring& name, data_type type) {
        _removed_columns.emplace_back(removed_column { name, type, previously_removed_column_timestamp });
    }

    void remove_column(std::vector<column>& columns, const sstring& name) {
        auto it = find_column(columns, name);
        assert(it != columns.end());
        _removed_columns.emplace_back(removed_column { name, std::get<data_type>(*it), column_removal_timestamp });
        columns.erase(it);
    }

    static void alter_column_type(std::vector<column>& columns, const sstring& name, data_type new_type) {
        auto it = find_column(columns, name);
        assert(it != columns.end());
        std::get<data_type>(*it) = new_type;
    }

    schema_ptr build_schema() const {
        auto sb = schema_builder("ks", "cf");
        for (auto&& [ name, type ] : _partition_key) {
            sb.with_column(utf8_type->decompose(name), type, column_kind::partition_key);
        }
        for (auto&& [ name, type ] : _clustering_key) {
            sb.with_column(utf8_type->decompose(name), type, column_kind::clustering_key);
        }
        for (auto&& [ name, type ] : _static_columns) {
            sb.with_column(utf8_type->decompose(name), type, column_kind::static_column);
        }
        for (auto&& [ name, type ] : _regular_columns) {
            sb.with_column(utf8_type->decompose(name), type);
        }

        for (auto&& [ name, type, timestamp ] : _removed_columns) {
            sb.without_column(name, type, timestamp);
        }

        return sb.build();
    }

    std::vector<mutation> build_mutations(schema_ptr s) const {
        auto ms = boost::copy_range<std::vector<mutation>>(
            _mutations | boost::adaptors::transformed([&] (const mutation_description& md) {
                return md.build(s);
            })
        );
        boost::sort(ms, mutation_decorated_key_less_comparator());
        return ms;
    }

public:
    explicit table_description(std::vector<column> partition_key, std::vector<column> clustering_key)
        : _partition_key(std::move(partition_key))
        , _clustering_key(std::move(clustering_key))
    { }

    void add_static_column(const sstring& name, data_type type) {
        _change_log.emplace_back(format("added static column \'{}\' of type \'{}\'", name, type->as_cql3_type()->to_string()));
        add_column(_static_columns, name, type);
    }

    void add_regular_column(const sstring& name, data_type type) {
        _change_log.emplace_back(format("added regular column \'{}\' of type \'{}\'", name, type->as_cql3_type()->to_string()));
        add_column(_regular_columns, name, type);
    }

    void add_old_static_column(const sstring& name, data_type type) {
        add_old_column(name, type);
    }

    void add_old_regular_column(const sstring& name, data_type type) {
        add_old_column(name, type);
    }

    void remove_static_column(const sstring& name) {
        _change_log.emplace_back(format("removed static column \'{}\'", name));
        remove_column(_static_columns, name);
        for (auto& m : _mutations) {
            m.remove_static_column(name);
        }
    }

    void remove_regular_column(const sstring& name) {
        _change_log.emplace_back(format("removed regular column \'{}\'", name));
        remove_column(_regular_columns, name);
        for (auto& m : _mutations) {
            m.remove_regular_column(name);
        }
    }

    void alter_partition_column_type(const sstring& name, data_type new_type) {
        _change_log.emplace_back(format("altered partition column \'{}\' type to \'{}\'", name, new_type->as_cql3_type()->to_string()));
        alter_column_type(_partition_key, name, new_type);
    }

    void alter_clustering_column_type(const sstring& name, data_type new_type) {
        _change_log.emplace_back(format("altered clustering column \'{}\' type to \'{}\'", name, new_type->as_cql3_type()->to_string()));
        alter_column_type(_clustering_key, name, new_type);
    }

    void alter_static_column_type(const sstring& name, data_type new_type) {
        _change_log.emplace_back(format("altered static column \'{}\' type to \'{}\'", name, new_type->as_cql3_type()->to_string()));
        alter_column_type(_static_columns, name, new_type);
    }

    void alter_regular_column_type(const sstring& name, data_type new_type) {
        _change_log.emplace_back(format("altered regular column \'{}\' type to \'{}\'", name, new_type->as_cql3_type()->to_string()));
        alter_column_type(_regular_columns, name, new_type);
    }

    void rename_partition_column(const sstring& from, const sstring& to) {
        _change_log.emplace_back(format("renamed partition column \'{}\' to \'{}\'", from, to));
        auto it = find_column(_partition_key, from);
        assert(it != _partition_key.end());
        std::get<sstring>(*it) = to;
    }
    void rename_clustering_column(const sstring& from, const sstring& to) {
        _change_log.emplace_back(format("renamed clustering column \'{}\' to \'{}\'", from, to));
        auto it = find_column(_clustering_key, from);
        assert(it != _clustering_key.end());
        std::get<sstring>(*it) = to;
    }

    std::vector<mutation_description>& unordered_mutations() { return _mutations; }
    const std::vector<mutation_description>& unordered_mutations() const { return _mutations; }

    struct table {
        sstring schema_changes_log;
        schema_ptr schema;
        std::vector<mutation> mutations;
    };
    table build() const {
        auto s = build_schema();
        return { boost::algorithm::join(_change_log, "\n"), s, build_mutations(s) };
    }
};

}

void for_each_schema_change(std::function<void(schema_ptr, const std::vector<mutation>&,
                                               schema_ptr, const std::vector<mutation>&)> fn) {
    auto map_of_int_to_int = map_type_impl::get_instance(int32_type, int32_type, true);
    auto map_of_int_to_bytes = map_type_impl::get_instance(int32_type, bytes_type, true);
    auto frozen_map_of_int_to_int = map_type_impl::get_instance(int32_type, int32_type, false);
    auto frozen_map_of_int_to_bytes = map_type_impl::get_instance(int32_type, bytes_type, false);
    auto tuple_of_int_long = tuple_type_impl::get_instance({ int32_type, long_type });
    auto tuple_of_bytes_long = tuple_type_impl::get_instance( { bytes_type, long_type });
    auto tuple_of_bytes_bytes = tuple_type_impl::get_instance( { bytes_type, bytes_type });
    auto set_of_text = set_type_impl::get_instance(utf8_type, true);
    auto set_of_bytes = set_type_impl::get_instance(bytes_type, true);
    auto udt_int_text = user_type_impl::get_instance("ks", "udt",
        { utf8_type->decompose("f1"), utf8_type->decompose("f2"), },
        { int32_type, utf8_type });
    auto udt_int_blob_long = user_type_impl::get_instance("ks", "udt",
        { utf8_type->decompose("v1"), utf8_type->decompose("v2"), utf8_type->decompose("v3"), },
        { int32_type, bytes_type, long_type });

    auto random_int32_value = [] {
        return int32_type->decompose(tests::random::get_int<int32_t>());
    };
    int32_t key_id = 0;
    auto random_partition_key = [&] () -> tests::data_model::mutation_description::key {
        return { random_int32_value(), random_int32_value(), int32_type->decompose(key_id++), };
    };
    auto random_clustering_key = [&] () -> tests::data_model::mutation_description::key {
        return {
            utf8_type->decompose(tests::random::get_sstring()),
            utf8_type->decompose(tests::random::get_sstring()),
            utf8_type->decompose(format("{}", key_id++)),
        };
    };
    auto random_map = [&] () -> tests::data_model::mutation_description::collection {
        return {
            { int32_type->decompose(1), random_int32_value() },
            { int32_type->decompose(2), random_int32_value() },
            { int32_type->decompose(3), random_int32_value() },
        };
    };
    auto random_frozen_map = [&] {
        return map_of_int_to_int->decompose(make_map_value(map_of_int_to_int, map_type_impl::native_type({
            { 1, tests::random::get_int<int32_t>() },
            { 2, tests::random::get_int<int32_t>() },
            { 3, tests::random::get_int<int32_t>() },
        })));
    };
    auto random_tuple = [&] {
        return tuple_of_int_long->decompose(make_tuple_value(tuple_of_int_long, tuple_type_impl::native_type{
            tests::random::get_int<int32_t>(), tests::random::get_int<int64_t>(),
        }));
    };
    auto random_set = [&] () -> tests::data_model::mutation_description::collection {
        return {
            { utf8_type->decompose("a"), bytes() },
            { utf8_type->decompose("b"), bytes() },
            { utf8_type->decompose("c"), bytes() },
        };
    };
    auto random_udt = [&] {
        return udt_int_text->decompose(make_user_value(udt_int_text, user_type_impl::native_type{
            tests::random::get_int<int32_t>(),
            tests::random::get_sstring(),
        }));
    };

    struct column_description {
        int id;
        data_type type;
        std::vector<data_type> alter_to;
        std::vector<std::function<tests::data_model::mutation_description::value()>> data_generators;
        data_type old_type;
    };

    auto columns = std::vector<column_description> {
        { 100, int32_type, { varint_type, bytes_type }, { [&] { return random_int32_value(); }, [&] { return bytes(); } }, uuid_type },
        { 200, map_of_int_to_int, { map_of_int_to_bytes }, { [&] { return random_map(); } }, empty_type },
        { 300, int32_type, { varint_type, bytes_type }, { [&] { return random_int32_value(); }, [&] { return bytes(); } }, empty_type },
        { 400, frozen_map_of_int_to_int, { frozen_map_of_int_to_bytes }, { [&] { return random_frozen_map(); } }, empty_type },
        { 500, tuple_of_int_long, { tuple_of_bytes_long, tuple_of_bytes_bytes }, { [&] { return random_tuple(); } }, empty_type },
        { 600, set_of_text, { set_of_bytes }, { [&] { return random_set(); } }, empty_type },
        { 700, udt_int_text, { udt_int_blob_long }, { [&] { return random_udt(); } }, empty_type },
    };
    auto static_columns = columns;
    auto regular_columns = columns;

    // Base schema
    auto s = tests::data_model::table_description({ { "pk1", int32_type }, { "pk2", int32_type }, { "pk3", int32_type }, },
                                                  { { "ck1", utf8_type }, { "ck2", utf8_type }, { "ck3", utf8_type }, });
    for (auto& sc : static_columns) {
        auto name = format("s{}", sc.id);
        s.add_static_column(name, sc.type);
        if (sc.old_type != empty_type) {
            s.add_old_static_column(name, sc.old_type);
        }
    }
    for (auto& rc : regular_columns) {
        auto name = format("r{}", rc.id);
        s.add_regular_column(name, rc.type);
        if (rc.old_type != empty_type) {
            s.add_old_regular_column(name, rc.old_type);
        }
    }

    auto max_generator_count = std::max(
        // boost::max_elements wants the iterators to be copy-assignable. The ones we get
        // from boost::adaptors::transformed aren't.
        boost::accumulate(static_columns | boost::adaptors::transformed([] (const column_description& c) {
            return c.data_generators.size();
        }), 0u, [] (size_t a, size_t b) { return std::max(a, b); }),
        boost::accumulate(regular_columns | boost::adaptors::transformed([] (const column_description& c) {
            return c.data_generators.size();
        }), 0u, [] (size_t a, size_t b) { return std::max(a, b); })
    );

    // Base data

    // Single column in a static row, nothing else
    for (auto& [id, type, alter_to, data_generators, old_type] : static_columns) {
        auto name = format("s{}", id);
        for (auto& dg : data_generators) {
            auto m = tests::data_model::mutation_description(random_partition_key());
            m.add_static_cell(name, dg());
            s.unordered_mutations().emplace_back(std::move(m));
        }
    }

    // Partition with rows each having a single column
    auto m = tests::data_model::mutation_description(random_partition_key());
    for (auto& [id, type, alter_to, data_generators, old_type] : regular_columns) {
        auto name = format("r{}", id);
        for (auto& dg : data_generators) {
            m.add_clustered_cell(random_clustering_key(), name, dg());
        }
    }
    s.unordered_mutations().emplace_back(std::move(m));

    // Absolutely everything
    for (auto i = 0u; i < max_generator_count; i++) {
        auto m = tests::data_model::mutation_description(random_partition_key());
        for (auto& [id, type, alter_to, data_generators, old_type] : static_columns) {
            auto name = format("s{}", id);
            m.add_static_cell(name, data_generators[std::min<size_t>(i, data_generators.size() - 1)]());
        }
        for (auto& [id, type, alter_to, data_generators, old_type] : regular_columns) {
            auto name = format("r{}", id);
            m.add_clustered_cell(random_clustering_key(), name, data_generators[std::min<size_t>(i, data_generators.size() - 1)]());
        }

        m.add_range_tombstone(random_clustering_key(), random_clustering_key());
        m.add_range_tombstone(random_clustering_key(), random_clustering_key());
        m.add_range_tombstone(random_clustering_key(), random_clustering_key());

        s.unordered_mutations().emplace_back(std::move(m));
    }

    // Transformations
    auto base = s.build();

    std::vector<tests::data_model::table_description::table> schemas;
    schemas.emplace_back(base);

    auto test_mutated_schemas = [&] {
        auto& [ base_change_log, base_schema, base_mutations ] = base;
        for (auto&& [ mutated_change_log, mutated_schema, mutated_mutations ] : schemas) {
            BOOST_TEST_MESSAGE(format("\nSchema change from:\n\n{}\n\nto:\n\n{}\n", base_change_log, mutated_change_log));
            fn(base_schema, base_mutations, mutated_schema, mutated_mutations);
        }
        for (auto i = 2u; i < schemas.size(); i++) {
            auto& [ base_change_log, base_schema, base_mutations ] = schemas[i - 1];
            auto& [ mutated_change_log, mutated_schema, mutated_mutations ] = schemas[i];
            BOOST_TEST_MESSAGE(format("\nSchema change from:\n\n{}\n\nto:\n\n{}\n", base_change_log, mutated_change_log));
            fn(base_schema, base_mutations, mutated_schema, mutated_mutations);
        }
        schemas.clear();
        schemas.emplace_back(base);
    };

    auto original_s = s;
     // Remove and add back all static columns
    for (auto& sc : static_columns) {
        s.remove_static_column(format("s{}", sc.id));
        schemas.emplace_back(s.build());
    }
    for (auto& sc : static_columns) {
        s.add_static_column(format("s{}", sc.id), uuid_type);
        auto mutated = s.build();
        schemas.emplace_back(s.build());
    }
    test_mutated_schemas();

    s = original_s;
    // Remove and add back all regular columns
    for (auto& rc : regular_columns) {
        s.remove_regular_column(format("r{}", rc.id));
        schemas.emplace_back(s.build());
    }
    auto temp_s = s;
    auto temp_schemas = schemas;
    for (auto& rc : regular_columns) {
        s.add_regular_column(format("r{}", rc.id), uuid_type);
        schemas.emplace_back(s.build());
    }
    test_mutated_schemas();

    s = temp_s;
    schemas = temp_schemas;
    // Add back all regular columns as collections
    for (auto& rc : regular_columns) {
        s.add_regular_column(format("r{}", rc.id), map_of_int_to_bytes);
        schemas.emplace_back(s.build());
    }
    test_mutated_schemas();

    s = temp_s;
    schemas = temp_schemas;
    // Add back all regular columns as frozen collections
    for (auto& rc : regular_columns) {
        s.add_regular_column(format("r{}", rc.id), frozen_map_of_int_to_int);
        schemas.emplace_back(s.build());
    }
    test_mutated_schemas();

    s = original_s;
    // Add more static columns
    for (auto& sc : static_columns) {
        s.add_static_column(format("s{}", sc.id + 1), uuid_type);
        schemas.emplace_back(s.build());
    }
    test_mutated_schemas();

    s = original_s;
    // Add more regular columns
    for (auto& rc : regular_columns) {
        s.add_regular_column(format("r{}", rc.id + 1), uuid_type);
        schemas.emplace_back(s.build());
    }
    test_mutated_schemas();

    s = original_s;
    // Alter column types
    for (auto& sc : static_columns) {
        for (auto& target : sc.alter_to) {
            s.alter_static_column_type(format("s{}", sc.id), target);
            schemas.emplace_back(s.build());
        }
    }
    for (auto& rc : regular_columns) {
        for (auto& target : rc.alter_to) {
            s.alter_regular_column_type(format("r{}", rc.id), target);
            schemas.emplace_back(s.build());
        }
    }
    for (auto i = 1; i <= 3; i++) {
        s.alter_clustering_column_type(format("ck{}", i), bytes_type);
        schemas.emplace_back(s.build());
    }
    for (auto i = 1; i <= 3; i++) {
        s.alter_partition_column_type(format("pk{}", i), bytes_type);
        schemas.emplace_back(s.build());
    }
    test_mutated_schemas();

    s = original_s;
    // Rename clustering key
    for (auto i = 1; i <= 3; i++) {
        s.rename_clustering_column(format("ck{}", i), format("ck{}", 100 - i));
        schemas.emplace_back(s.build());
    }
    test_mutated_schemas();

    s = original_s;
    // Rename partition key
    for (auto i = 1; i <= 3; i++) {
        s.rename_partition_column(format("pk{}", i), format("pk{}", 100 - i));
        schemas.emplace_back(s.build());
    }
    test_mutated_schemas();
}<|MERGE_RESOLUTION|>--- conflicted
+++ resolved
@@ -1115,16 +1115,11 @@
         test_clustering_slices(populate);
     }
     test_mutation_reader_fragments_have_monotonic_positions(populate);
-<<<<<<< HEAD
     if (fwd_sm) {
         test_streamed_mutation_forwarding_across_range_tombstones(populate);
         test_streamed_mutation_forwarding_guarantees(populate);
     }
-=======
     test_all_data_is_read_back(populate);
-    test_streamed_mutation_forwarding_across_range_tombstones(populate);
-    test_streamed_mutation_forwarding_guarantees(populate);
->>>>>>> fed3b51a
     test_streamed_mutation_slicing_returns_only_relevant_tombstones(populate);
     if (fwd_sm) {
         test_streamed_mutation_forwarding_is_consistent_with_slicing(populate);
